// Copyright 2014 The Go Authors. All rights reserved.
// Use of this source code is governed by a BSD-style
// license that can be found in the LICENSE file.

package runtime

import "unsafe"

// Declarations for runtime services implemented in C or assembly.

const ptrSize = 4 << (^uintptr(0) >> 63) // unsafe.Sizeof(uintptr(0)) but an ideal const
const regSize = 4 << (^uintreg(0) >> 63) // unsafe.Sizeof(uintreg(0)) but an ideal const

// Should be a built-in for unsafe.Pointer?
//go:nosplit
func add(p unsafe.Pointer, x uintptr) unsafe.Pointer {
	return unsafe.Pointer(uintptr(p) + x)
}

// n must be a power of 2
func roundup(p unsafe.Pointer, n uintptr) unsafe.Pointer {
	delta := -uintptr(p) & (n - 1)
	return unsafe.Pointer(uintptr(p) + delta)
}

func getg() *g

// mcall switches from the g to the g0 stack and invokes fn(g),
// where g is the goroutine that made the call.
// mcall saves g's current PC/SP in g->sched so that it can be restored later.
// It is up to fn to arrange for that later execution, typically by recording
// g in a data structure, causing something to call ready(g) later.
// mcall returns to the original goroutine g later, when g has been rescheduled.
// fn must not return at all; typically it ends by calling schedule, to let the m
// run other goroutines.
//
// mcall can only be called from g stacks (not g0, not gsignal).
//go:noescape
func mcall(fn func(*g))

// systemstack runs fn on a system stack.
// If systemstack is called from the per-OS-thread (g0) stack, or
// if systemstack is called from the signal handling (gsignal) stack,
// systemstack calls fn directly and returns.
// Otherwise, systemstack is being called from the limited stack
// of an ordinary goroutine. In this case, systemstack switches
// to the per-OS-thread stack, calls fn, and switches back.
// It is common to use a func literal as the argument, in order
// to share inputs and outputs with the code around the call
// to system stack:
//
//	... set up y ...
//	systemstack(func() {
//		x = bigcall(y)
//	})
//	... use x ...
//
//go:noescape
func systemstack(fn func())

func badsystemstack() {
	gothrow("systemstack called from unexpected goroutine")
}

<<<<<<< HEAD
// C functions that run on the M stack.
// Call using mcall.
func gosched_m(*g)
func park_m(*g)
func recovery_m(*g)

// More C functions that run on the M stack.
// Call using onM.
func mcacheRefill_m()
func largeAlloc_m()
func gc_m()
func gcscan_m()
func gcmark_m()
func gccheckmark_m()
func gccheckmarkenable_m()
func gccheckmarkdisable_m()
func gcinstallmarkwb_m()
func gcinstalloffwb_m()
func gcmarknewobject_m()
func gcmarkwb_m()
func finishsweep_m()
func scavenge_m()
func setFinalizer_m()
func removeFinalizer_m()
func markallocated_m()
func unrollgcprog_m()
func unrollgcproginplace_m()
func setgcpercent_m()
func setmaxthreads_m()
func ready_m()
func deferproc_m()
func goexit_m()
func startpanic_m()
func dopanic_m()
func readmemstats_m()
func writeheapdump_m()

=======
>>>>>>> 5fce15a2
// memclr clears n bytes starting at ptr.
// in memclr_*.s
//go:noescape
func memclr(ptr unsafe.Pointer, n uintptr)

// memmove copies n bytes from "from" to "to".
// in memmove_*.s
//go:noescape
func memmove(to unsafe.Pointer, from unsafe.Pointer, n uintptr)

// exported value for testing
var hashLoad = loadFactor

// in asm_*.s
func fastrand1() uint32

// in asm_*.s
//go:noescape
func memeq(a, b unsafe.Pointer, size uintptr) bool

// noescape hides a pointer from escape analysis.  noescape is
// the identity function but escape analysis doesn't think the
// output depends on the input.  noescape is inlined and currently
// compiles down to a single xor instruction.
// USE CAREFULLY!
//go:nosplit
func noescape(p unsafe.Pointer) unsafe.Pointer {
	x := uintptr(p)
	return unsafe.Pointer(x ^ 0)
}

func cgocallback(fn, frame unsafe.Pointer, framesize uintptr)
func gogo(buf *gobuf)
func gosave(buf *gobuf)
func mincore(addr unsafe.Pointer, n uintptr, dst *byte) int32

//go:noescape
func jmpdefer(fv *funcval, argp uintptr)
func exit1(code int32)
func asminit()
func setg(gg *g)
func breakpoint()

func reflectcall(fn, arg unsafe.Pointer, n uint32, retoffset uint32)
func procyield(cycles uint32)
func cgocallback_gofunc(fv *funcval, frame unsafe.Pointer, framesize uintptr)
func goexit()

//go:noescape
func cas(ptr *uint32, old, new uint32) bool

<<<<<<< HEAD
=======
// casp cannot have a go:noescape annotation, because
// while ptr and old do not escape, new does. If new is marked as
// not escaping, the compiler will make incorrect escape analysis
// decisions about the value being xchg'ed.
// Instead, make casp a wrapper around the actual atomic.
// When calling the wrapper we mark ptr as noescape explicitly.

//go:nosplit
func casp(ptr *unsafe.Pointer, old, new unsafe.Pointer) bool {
	return casp1((*unsafe.Pointer)(noescape(unsafe.Pointer(ptr))), noescape(old), new)
}

func casp1(ptr *unsafe.Pointer, old, new unsafe.Pointer) bool

func nop() // call to prevent inlining of function body

>>>>>>> 5fce15a2
//go:noescape
func casuintptr(ptr *uintptr, old, new uintptr) bool

//go:noescape
func atomicstoreuintptr(ptr *uintptr, new uintptr)

//go:noescape
func atomicloaduintptr(ptr *uintptr) uintptr

//go:noescape
func atomicloaduint(ptr *uint) uint

//go:noescape
func setcallerpc(argp unsafe.Pointer, pc uintptr)

// getcallerpc returns the program counter (PC) of its caller's caller.
// getcallersp returns the stack pointer (SP) of its caller's caller.
// For both, the argp must be a pointer to the caller's first function argument.
// The implementation may or may not use argp, depending on
// the architecture.
//
// For example:
//
//	func f(arg1, arg2, arg3 int) {
//		pc := getcallerpc(unsafe.Pointer(&arg1))
//		sp := getcallerpc(unsafe.Pointer(&arg2))
//	}
//
// These two lines find the PC and SP immediately following
// the call to f (where f will return).
//
// The call to getcallerpc and getcallersp must be done in the
// frame being asked about. It would not be correct for f to pass &arg1
// to another function g and let g call getcallerpc/getcallersp.
// The call inside g might return information about g's caller or
// information about f's caller or complete garbage.
//
// The result of getcallersp is correct at the time of the return,
// but it may be invalidated by any subsequent call to a function
// that might relocate the stack in order to grow or shrink it.
// A general rule is that the result of getcallersp should be used
// immediately and can only be passed to nosplit functions.

//go:noescape
func getcallerpc(argp unsafe.Pointer) uintptr

//go:noescape
func getcallersp(argp unsafe.Pointer) uintptr

//go:noescape
func asmcgocall(fn, arg unsafe.Pointer)

//go:noescape
func asmcgocall_errno(fn, arg unsafe.Pointer) int32

// argp used in Defer structs when there is no argp.
const _NoArgs = ^uintptr(0)

func morestack()
func rt0_go()

// return0 is a stub used to return 0 from deferproc.
// It is called at the very end of deferproc to signal
// the calling Go function that it should not jump
// to deferreturn.
// in asm_*.s
func return0()

// thunk to call time.now.
func timenow() (sec int64, nsec int32)

// in asm_*.s
// not called directly; definitions here supply type information for traceback.
func call16(fn, arg unsafe.Pointer, n, retoffset uint32)
func call32(fn, arg unsafe.Pointer, n, retoffset uint32)
func call64(fn, arg unsafe.Pointer, n, retoffset uint32)
func call128(fn, arg unsafe.Pointer, n, retoffset uint32)
func call256(fn, arg unsafe.Pointer, n, retoffset uint32)
func call512(fn, arg unsafe.Pointer, n, retoffset uint32)
func call1024(fn, arg unsafe.Pointer, n, retoffset uint32)
func call2048(fn, arg unsafe.Pointer, n, retoffset uint32)
func call4096(fn, arg unsafe.Pointer, n, retoffset uint32)
func call8192(fn, arg unsafe.Pointer, n, retoffset uint32)
func call16384(fn, arg unsafe.Pointer, n, retoffset uint32)
func call32768(fn, arg unsafe.Pointer, n, retoffset uint32)
func call65536(fn, arg unsafe.Pointer, n, retoffset uint32)
func call131072(fn, arg unsafe.Pointer, n, retoffset uint32)
func call262144(fn, arg unsafe.Pointer, n, retoffset uint32)
func call524288(fn, arg unsafe.Pointer, n, retoffset uint32)
func call1048576(fn, arg unsafe.Pointer, n, retoffset uint32)
func call2097152(fn, arg unsafe.Pointer, n, retoffset uint32)
func call4194304(fn, arg unsafe.Pointer, n, retoffset uint32)
func call8388608(fn, arg unsafe.Pointer, n, retoffset uint32)
func call16777216(fn, arg unsafe.Pointer, n, retoffset uint32)
func call33554432(fn, arg unsafe.Pointer, n, retoffset uint32)
func call67108864(fn, arg unsafe.Pointer, n, retoffset uint32)
func call134217728(fn, arg unsafe.Pointer, n, retoffset uint32)
func call268435456(fn, arg unsafe.Pointer, n, retoffset uint32)
func call536870912(fn, arg unsafe.Pointer, n, retoffset uint32)
func call1073741824(fn, arg unsafe.Pointer, n, retoffset uint32)

func systemstack_switch()<|MERGE_RESOLUTION|>--- conflicted
+++ resolved
@@ -62,46 +62,6 @@
 	gothrow("systemstack called from unexpected goroutine")
 }
 
-<<<<<<< HEAD
-// C functions that run on the M stack.
-// Call using mcall.
-func gosched_m(*g)
-func park_m(*g)
-func recovery_m(*g)
-
-// More C functions that run on the M stack.
-// Call using onM.
-func mcacheRefill_m()
-func largeAlloc_m()
-func gc_m()
-func gcscan_m()
-func gcmark_m()
-func gccheckmark_m()
-func gccheckmarkenable_m()
-func gccheckmarkdisable_m()
-func gcinstallmarkwb_m()
-func gcinstalloffwb_m()
-func gcmarknewobject_m()
-func gcmarkwb_m()
-func finishsweep_m()
-func scavenge_m()
-func setFinalizer_m()
-func removeFinalizer_m()
-func markallocated_m()
-func unrollgcprog_m()
-func unrollgcproginplace_m()
-func setgcpercent_m()
-func setmaxthreads_m()
-func ready_m()
-func deferproc_m()
-func goexit_m()
-func startpanic_m()
-func dopanic_m()
-func readmemstats_m()
-func writeheapdump_m()
-
-=======
->>>>>>> 5fce15a2
 // memclr clears n bytes starting at ptr.
 // in memclr_*.s
 //go:noescape
@@ -153,8 +113,6 @@
 //go:noescape
 func cas(ptr *uint32, old, new uint32) bool
 
-<<<<<<< HEAD
-=======
 // casp cannot have a go:noescape annotation, because
 // while ptr and old do not escape, new does. If new is marked as
 // not escaping, the compiler will make incorrect escape analysis
@@ -171,7 +129,6 @@
 
 func nop() // call to prevent inlining of function body
 
->>>>>>> 5fce15a2
 //go:noescape
 func casuintptr(ptr *uintptr, old, new uintptr) bool
 

// Copyright 2012 The Go Authors. All rights reserved.
// Use of this source code is governed by a BSD-style
// license that can be found in the LICENSE file.

// This file exercises the import parser but also checks that
// some low-level packages do not have new dependencies added.

package build

import (
	"bytes"
	"fmt"
	"internal/testenv"
	"io/fs"
	"io/ioutil"
	"os"
	"path/filepath"
	"runtime"
	"sort"
	"strings"
	"testing"
)

// depsRules defines the expected dependencies between packages in
// the Go source tree. It is a statement of policy.
//
// DO NOT CHANGE THIS DATA TO FIX BUILDS.
// Existing packages should not have their constraints relaxed
// without prior discussion.
// Negative assertions should almost never be removed.
//
// The general syntax of a rule is:
//
//		a, b < c, d;
//
// which means c and d come after a and b in the partial order
// (that is, c and d can import a and b),
// but doesn't provide a relative order between a vs b or c vs d.
//
// The rules can chain together, as in:
//
//		e < f, g < h;
//
// which is equivalent to
//
//		e < f, g;
//		f, g < h;
//
// Except for the special bottom element "NONE", each name
// must appear exactly once on the right-hand side of a rule.
// That rule serves as the definition of the allowed dependencies
// for that name. The definition must appear before any uses
// of the name on the left-hand side of a rule. (That is, the
// rules themselves must be ordered according to the partial
// order, for easier reading by people.)
//
// Negative assertions double-check the partial order:
//
//		i !< j
//
// means that it must NOT be the case that i < j.
// Negative assertions may appear anywhere in the rules,
// even before i and j have been defined.
//
// Comments begin with #.
//
// All-caps names are pseudo-names for specific points
// in the dependency lattice.
//
var depsRules = `
	# No dependencies allowed for any of these packages.
	NONE
	< container/list, container/ring,
	  internal/cfg, internal/cpu,
	  internal/goversion, internal/nettrace,
	  unicode/utf8, unicode/utf16, unicode,
	  unsafe;

	# RUNTIME is the core runtime group of packages, all of them very light-weight.
	internal/cpu, unsafe
	< internal/bytealg
	< internal/unsafeheader
	< runtime/internal/sys
	< runtime/internal/atomic
	< runtime/internal/math
	< runtime
	< sync/atomic
	< internal/race
	< sync
	< internal/reflectlite
	< errors
	< internal/oserror, math/bits
	< RUNTIME;

	RUNTIME
	< sort
	< container/heap;

	RUNTIME
	< io;

	syscall !< io;
	reflect !< sort;

	RUNTIME, unicode/utf8
	< path;

	unicode !< path;

	# SYSCALL is RUNTIME plus the packages necessary for basic system calls.
	RUNTIME, unicode/utf8, unicode/utf16
	< internal/syscall/windows/sysdll, syscall/js
	< syscall
	< internal/syscall/unix, internal/syscall/windows, internal/syscall/windows/registry
	< internal/syscall/execenv
	< SYSCALL;

	# TIME is SYSCALL plus the core packages about time, including context.
	SYSCALL
	< time/tzdata
	< time
	< context
	< TIME;

	TIME, io, path, sort
	< io/fs;

	# MATH is RUNTIME plus the basic math packages.
	RUNTIME
	< math
	< MATH;

	unicode !< math;

	MATH
	< math/cmplx;

	MATH
	< math/rand;

	MATH
	< runtime/metrics;

	MATH, unicode/utf8
	< strconv;

	unicode !< strconv;

	# STR is basic string and buffer manipulation.
	RUNTIME, io, unicode/utf8, unicode/utf16, unicode
	< bytes, strings
	< bufio;

	bufio, path, strconv
	< STR;

	# OS is basic OS access, including helpers (path/filepath, os/exec, etc).
	# OS includes string routines, but those must be layered above package os.
	# OS does not include reflection.
	io/fs
	< internal/testlog
	< internal/poll
	< os
	< os/signal;

	unicode, fmt !< os, os/signal;

	os/signal, STR
	< path/filepath
	< io/ioutil, os/exec;

	io/ioutil, os/exec, os/signal
	< OS;

	reflect !< OS;

	OS
	< golang.org/x/sys/cpu, internal/goroot;

	# FMT is OS (which includes string routines) plus reflect and fmt.
	# It does not include package log, which should be avoided in core packages.
	strconv, unicode
	< reflect;

	os, reflect
	< internal/fmtsort
	< fmt;

	OS, fmt
	< FMT;

	log !< FMT;

	# Misc packages needing only FMT.
	FMT
	< flag,
	  html,
	  mime/quotedprintable,
	  net/internal/socktest,
	  net/url,
	  runtime/debug,
	  runtime/trace,
	  text/scanner,
	  text/tabwriter;

	# encodings
	# core ones do not use fmt.
	io, strconv
	< encoding;

	encoding, reflect
	< encoding/binary
	< encoding/base32, encoding/base64;

	fmt !< encoding/base32, encoding/base64;

	FMT, encoding/base32, encoding/base64
	< encoding/ascii85, encoding/csv, encoding/gob, encoding/hex,
	  encoding/json, encoding/pem, encoding/xml, mime;

	# hashes
	io
	< hash
	< hash/adler32, hash/crc32, hash/crc64, hash/fnv, hash/maphash;

	# math/big
	FMT, encoding/binary, math/rand
	< math/big;

	# compression
	FMT, encoding/binary, hash/adler32, hash/crc32
	< compress/bzip2, compress/flate, compress/lzw
	< archive/zip, compress/gzip, compress/zlib;

	# templates
	FMT
	< text/template/parse;

	net/url, text/template/parse
	< text/template
	< internal/lazytemplate;

	encoding/json, html, text/template
	< html/template;

	# regexp
	FMT
	< regexp/syntax
	< regexp
	< internal/lazyregexp;

	# suffix array
	encoding/binary, regexp
	< index/suffixarray;

	# executable parsing
	FMT, encoding/binary, compress/zlib
	< debug/dwarf
	< debug/elf, debug/gosym, debug/macho, debug/pe, debug/plan9obj, internal/xcoff
	< DEBUG;

	# go parser and friends.
	FMT
	< go/token
	< go/scanner
	< go/ast
	< go/parser;

	go/parser, text/tabwriter
	< go/printer
	< go/format;

	go/parser, internal/lazyregexp, text/template
	< go/doc;

	math/big, go/token
	< go/constant;

	container/heap, go/constant, go/parser
	< go/types;

	go/doc, go/parser, internal/goroot, internal/goversion
	< go/build;

	DEBUG, go/build, go/types, text/scanner
	< go/internal/gcimporter, go/internal/gccgoimporter, go/internal/srcimporter
	< go/importer;

	# databases
	FMT
	< database/sql/internal
	< database/sql/driver
	< database/sql;

	# images
	FMT, compress/lzw, compress/zlib
	< image/color
	< image, image/color/palette
	< image/internal/imageutil
	< image/draw
	< image/gif, image/jpeg, image/png;

	# cgo, delayed as long as possible.
	# If you add a dependency on CGO, you must add the package
	# to cgoPackages in cmd/dist/test.go as well.
	RUNTIME
	< C
	< runtime/cgo
	< CGO
	< runtime/race, runtime/msan;

	# Bulk of the standard library must not use cgo.
	# The prohibition stops at net and os/user.
	C !< fmt, go/types;

	CGO, OS
	< plugin;

	CGO, FMT
	< os/user
	< archive/tar;

	sync
	< internal/singleflight;

	os
	< golang.org/x/net/dns/dnsmessage,
	  golang.org/x/net/lif,
	  golang.org/x/net/route;

	# net is unavoidable when doing any networking,
	# so large dependencies must be kept out.
	# This is a long-looking list but most of these
	# are small with few dependencies.
	CGO,
	golang.org/x/net/dns/dnsmessage,
	golang.org/x/net/lif,
	golang.org/x/net/route,
	internal/nettrace,
	internal/poll,
	internal/singleflight,
	internal/race,
	os
	< net;

	fmt, unicode !< net;
	math/rand !< net; # net uses runtime instead

	# NET is net plus net-helper packages.
	FMT, net
	< net/textproto;

	mime, net/textproto, net/url
	< NET;

	# logging - most packages should not import; http and up is allowed
	FMT
	< log;

	log !< crypto/tls, database/sql, go/importer, testing;

	FMT, log, net
	< log/syslog;

	NET, log
	< net/mail;

	NONE < crypto/internal/boring/sig;
	sync/atomic < crypto/internal/boring/fipstls;

	encoding/binary, golang.org/x/sys/cpu, hash,
	FMT, math/big,
	CGO, crypto/internal/boring/sig, crypto/internal/boring/fipstls
	< crypto
	< crypto/subtle
	< crypto/internal/subtle
	< crypto/cipher
	< encoding/asn1
	< crypto/internal/boring
	< crypto/aes, crypto/des, crypto/hmac, crypto/md5, crypto/rc4,
	  crypto/sha1, crypto/sha256, crypto/sha512
	< crypto/rand
	< crypto/internal/randutil
	< crypto/ed25519/internal/edwards25519
	< crypto/ed25519
	< golang.org/x/crypto/cryptobyte/asn1
	< golang.org/x/crypto/cryptobyte
	< golang.org/x/crypto/curve25519
	< crypto/dsa, crypto/elliptic, crypto/rsa
	< crypto/ecdsa
	< CRYPTO-BORING;

	net !< CRYPTO-BORING;

	# TLS, Prince of Dependencies.
<<<<<<< HEAD
	CGO, CRYPTO-BORING, NET, container/list, encoding/hex, encoding/pem
=======
	CRYPTO-MATH, NET, container/list, encoding/hex, encoding/pem
>>>>>>> 5e181357
	< golang.org/x/crypto/internal/subtle
	< golang.org/x/crypto/chacha20
	< golang.org/x/crypto/poly1305
	< golang.org/x/crypto/chacha20poly1305
	< golang.org/x/crypto/hkdf
	< crypto/x509/internal/macos
	< crypto/x509/pkix
	< crypto/x509
	< crypto/tls;

	crypto/internal/boring/sig, crypto/internal/boring/fipstls
	< crypto/tls/fipsonly;

	crypto/internal/boring
	< crypto/boring;

	# crypto-aware packages

	NET, crypto/rand, mime/quotedprintable
	< mime/multipart;

	crypto/tls
	< net/smtp;

	# HTTP, King of Dependencies.

	FMT
	< golang.org/x/net/http2/hpack, net/http/internal;

	FMT, NET, container/list, encoding/binary, log
	< golang.org/x/text/transform
	< golang.org/x/text/unicode/norm
	< golang.org/x/text/unicode/bidi
	< golang.org/x/text/secure/bidirule
	< golang.org/x/net/idna
	< golang.org/x/net/http/httpguts, golang.org/x/net/http/httpproxy;

	NET, crypto/tls
	< net/http/httptrace;

	compress/gzip,
	golang.org/x/net/http/httpguts,
	golang.org/x/net/http/httpproxy,
	golang.org/x/net/http2/hpack,
	net/http/internal,
	net/http/httptrace,
	mime/multipart,
	log
	< net/http;

	# HTTP-aware packages

	encoding/json, net/http
	< expvar;

	net/http
	< net/http/cookiejar, net/http/httputil;

	net/http, flag
	< net/http/httptest;

	net/http, regexp
	< net/http/cgi
	< net/http/fcgi;

	# Profiling
	FMT, compress/gzip, encoding/binary, text/tabwriter
	< runtime/pprof;

	OS, compress/gzip, regexp
	< internal/profile;

	html, internal/profile, net/http, runtime/pprof, runtime/trace
	< net/http/pprof;

	# RPC
	encoding/gob, encoding/json, go/token, html/template, net/http
	< net/rpc
	< net/rpc/jsonrpc;

	# System Information
	internal/cpu, sync
	< internal/sysinfo;

	# Test-only
	log
	< testing/iotest
	< testing/fstest;

	FMT, flag, math/rand
	< testing/quick;

	FMT, flag, runtime/debug, runtime/trace, internal/sysinfo
	< testing;

	internal/testlog, runtime/pprof, regexp
	< testing/internal/testdeps;

	OS, flag, testing, internal/cfg
	< internal/testenv;

	OS, encoding/base64
	< internal/obscuretestdata;

	CGO, OS, fmt
	< os/signal/internal/pty;

	NET, testing, math/rand
	< golang.org/x/net/nettest;

	FMT, container/heap, math/rand
	< internal/trace;
`

// listStdPkgs returns the same list of packages as "go list std".
func listStdPkgs(goroot string) ([]string, error) {
	// Based on cmd/go's matchPackages function.
	var pkgs []string

	src := filepath.Join(goroot, "src") + string(filepath.Separator)
	walkFn := func(path string, fi fs.FileInfo, err error) error {
		if err != nil || !fi.IsDir() || path == src {
			return nil
		}

		base := filepath.Base(path)
		if strings.HasPrefix(base, ".") || strings.HasPrefix(base, "_") || base == "testdata" {
			return filepath.SkipDir
		}

		name := filepath.ToSlash(path[len(src):])
		if name == "builtin" || name == "cmd" {
			return filepath.SkipDir
		}

		pkgs = append(pkgs, strings.TrimPrefix(name, "vendor/"))
		return nil
	}
	if err := filepath.Walk(src, walkFn); err != nil {
		return nil, err
	}
	return pkgs, nil
}

func TestDependencies(t *testing.T) {
	if !testenv.HasSrc() {
		// Tests run in a limited file system and we do not
		// provide access to every source file.
		t.Skipf("skipping on %s/%s, missing full GOROOT", runtime.GOOS, runtime.GOARCH)
	}

	ctxt := Default
	all, err := listStdPkgs(ctxt.GOROOT)
	if err != nil {
		t.Fatal(err)
	}
	sort.Strings(all)

	sawImport := map[string]map[string]bool{} // from package => to package => true
	policy := depsPolicy(t)

	for _, pkg := range all {
		imports, err := findImports(pkg)
		if err != nil {
			t.Error(err)
			continue
		}
		if sawImport[pkg] == nil {
			sawImport[pkg] = map[string]bool{}
		}
		ok := policy[pkg]
		var bad []string
		for _, imp := range imports {
			sawImport[pkg][imp] = true
			if !ok[imp] {
				bad = append(bad, imp)
			}
		}
		if bad != nil {
			t.Errorf("unexpected dependency: %s imports %v", pkg, bad)
		}
	}

	// depPath returns the path between the given from and to packages.
	// It returns the empty string if there's no dependency path.
	var depPath func(string, string) string
	depPath = func(from, to string) string {
		if sawImport[from][to] {
			return from + " => " + to
		}
		for pkg := range sawImport[from] {
			if p := depPath(pkg, to); p != "" {
				return from + " => " + p
			}
		}
		return ""
	}
}

var buildIgnore = []byte("\n// +build ignore")

func findImports(pkg string) ([]string, error) {
	vpkg := pkg
	if strings.HasPrefix(pkg, "golang.org") {
		vpkg = "vendor/" + pkg
	}
	dir := filepath.Join(Default.GOROOT, "src", vpkg)
	files, err := ioutil.ReadDir(dir)
	if err != nil {
		return nil, err
	}
	var imports []string
	var haveImport = map[string]bool{}
	for _, file := range files {
		name := file.Name()
		if name == "slice_go14.go" || name == "slice_go18.go" {
			// These files are for compiler bootstrap with older versions of Go and not built in the standard build.
			continue
		}
		if !strings.HasSuffix(name, ".go") || strings.HasSuffix(name, "_test.go") {
			continue
		}
		var info fileInfo
		info.name = filepath.Join(dir, name)
		f, err := os.Open(info.name)
		if err != nil {
			return nil, err
		}
		err = readGoInfo(f, &info)
		f.Close()
		if err != nil {
			return nil, fmt.Errorf("reading %v: %v", name, err)
		}
		if bytes.Contains(info.header, buildIgnore) {
			continue
		}
		for _, imp := range info.imports {
			path := imp.path
			if !haveImport[path] {
				haveImport[path] = true
				imports = append(imports, path)
			}
		}
	}
	sort.Strings(imports)
	return imports, nil
}

// depsPolicy returns a map m such that m[p][d] == true when p can import d.
func depsPolicy(t *testing.T) map[string]map[string]bool {
	allowed := map[string]map[string]bool{"NONE": {}}
	disallowed := [][2][]string{}

	parseDepsRules(t, func(deps []string, op string, users []string) {
		if op == "!<" {
			disallowed = append(disallowed, [2][]string{deps, users})
			return
		}
		for _, u := range users {
			if allowed[u] != nil {
				t.Errorf("multiple deps lists for %s", u)
			}
			allowed[u] = make(map[string]bool)
			for _, d := range deps {
				if allowed[d] == nil {
					t.Errorf("use of %s before its deps list", d)
				}
				allowed[u][d] = true
			}
		}
	})

	// Check for missing deps info.
	for _, deps := range allowed {
		for d := range deps {
			if allowed[d] == nil {
				t.Errorf("missing deps list for %s", d)
			}
		}
	}

	// Complete transitive allowed deps.
	for k := range allowed {
		for i := range allowed {
			for j := range allowed {
				if i != k && k != j && allowed[i][k] && allowed[k][j] {
					if i == j {
						// Can only happen along with a "use of X before deps" error above,
						// but this error is more specific - it makes clear that reordering the
						// rules will not be enough to fix the problem.
						t.Errorf("deps policy cycle: %s < %s < %s", j, k, i)
					}
					allowed[i][j] = true
				}
			}
		}
	}

	// Check negative assertions against completed allowed deps.
	for _, bad := range disallowed {
		deps, users := bad[0], bad[1]
		for _, d := range deps {
			for _, u := range users {
				if allowed[u][d] {
					t.Errorf("deps policy incorrect: assertion failed: %s !< %s", d, u)
				}
			}
		}
	}

	if t.Failed() {
		t.FailNow()
	}

	return allowed
}

// parseDepsRules parses depsRules, calling save(deps, op, users)
// for each deps < users or deps !< users rule
// (op is "<" or "!<").
func parseDepsRules(t *testing.T, save func(deps []string, op string, users []string)) {
	p := &depsParser{t: t, lineno: 1, text: depsRules}

	var prev []string
	var op string
	for {
		list, tok := p.nextList()
		if tok == "" {
			if prev == nil {
				break
			}
			p.syntaxError("unexpected EOF")
		}
		if prev != nil {
			save(prev, op, list)
		}
		prev = list
		if tok == ";" {
			prev = nil
			op = ""
			continue
		}
		if tok != "<" && tok != "!<" {
			p.syntaxError("missing <")
		}
		op = tok
	}
}

// A depsParser parses the depsRules syntax described above.
type depsParser struct {
	t        *testing.T
	lineno   int
	lastWord string
	text     string
}

// syntaxError reports a parsing error.
func (p *depsParser) syntaxError(msg string) {
	p.t.Fatalf("deps:%d: syntax error: %s near %s", p.lineno, msg, p.lastWord)
}

// nextList parses and returns a comma-separated list of names.
func (p *depsParser) nextList() (list []string, token string) {
	for {
		tok := p.nextToken()
		switch tok {
		case "":
			if len(list) == 0 {
				return nil, ""
			}
			fallthrough
		case ",", "<", "!<", ";":
			p.syntaxError("bad list syntax")
		}
		list = append(list, tok)

		tok = p.nextToken()
		if tok != "," {
			return list, tok
		}
	}
}

// nextToken returns the next token in the deps rules,
// one of ";" "," "<" "!<" or a name.
func (p *depsParser) nextToken() string {
	for {
		if p.text == "" {
			return ""
		}
		switch p.text[0] {
		case ';', ',', '<':
			t := p.text[:1]
			p.text = p.text[1:]
			return t

		case '!':
			if len(p.text) < 2 || p.text[1] != '<' {
				p.syntaxError("unexpected token !")
			}
			p.text = p.text[2:]
			return "!<"

		case '#':
			i := strings.Index(p.text, "\n")
			if i < 0 {
				i = len(p.text)
			}
			p.text = p.text[i:]
			continue

		case '\n':
			p.lineno++
			fallthrough
		case ' ', '\t':
			p.text = p.text[1:]
			continue

		default:
			i := strings.IndexAny(p.text, "!;,<#\n \t")
			if i < 0 {
				i = len(p.text)
			}
			t := p.text[:i]
			p.text = p.text[i:]
			p.lastWord = t
			return t
		}
	}
}

// TestStdlibLowercase tests that all standard library package names are
// lowercase. See Issue 40065.
func TestStdlibLowercase(t *testing.T) {
	if !testenv.HasSrc() {
		t.Skipf("skipping on %s/%s, missing full GOROOT", runtime.GOOS, runtime.GOARCH)
	}

	ctxt := Default
	all, err := listStdPkgs(ctxt.GOROOT)
	if err != nil {
		t.Fatal(err)
	}

	for _, pkgname := range all {
		if strings.ToLower(pkgname) != pkgname {
			t.Errorf("package %q should not use upper-case path", pkgname)
		}
	}
}<|MERGE_RESOLUTION|>--- conflicted
+++ resolved
@@ -393,11 +393,7 @@
 	net !< CRYPTO-BORING;
 
 	# TLS, Prince of Dependencies.
-<<<<<<< HEAD
-	CGO, CRYPTO-BORING, NET, container/list, encoding/hex, encoding/pem
-=======
-	CRYPTO-MATH, NET, container/list, encoding/hex, encoding/pem
->>>>>>> 5e181357
+	CRYPTO-BORING, NET, container/list, encoding/hex, encoding/pem
 	< golang.org/x/crypto/internal/subtle
 	< golang.org/x/crypto/chacha20
 	< golang.org/x/crypto/poly1305
